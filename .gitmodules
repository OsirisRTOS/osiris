--- conflicted
+++ resolved
@@ -3,17 +3,7 @@
 	url = git@github.com:OsirisRTOS/stm32l4-hal.git
 [submodule "kernel"]
 	path = kernel
-<<<<<<< HEAD
-	url = git@github.com:OsirisRTOS/kernel.git
-[submodule "hal/cortex-m"]
-	path = hal/cortex-m
-	url = git@github.com:OsirisRTOS/ocortex-m.git
-[submodule "verus"]
-	path = verus
-	url = https://github.com/verus-lang/verus.git
-=======
     url = https://github.com/OsirisRTOS/kernel.git
 [submodule "hal/ocortex-m"]
 	path = hal/ocortex-m
-	url = https://github.com/OsirisRTOS/ocortex-m.git
->>>>>>> 413533ab
+	url = https://github.com/OsirisRTOS/ocortex-m.git