[submodule "hal/stm32l4"]
	path = hal/stm32l4
	url = git@github.com:OsirisRTOS/stm32l4-hal.git
[submodule "kernel"]
	path = kernel
<<<<<<< HEAD
	url = git@github.com:OsirisRTOS/kernel.git
[submodule "hal/cortex-m"]
	path = hal/cortex-m
	url = git@github.com:OsirisRTOS/ocortex-m.git
=======
	url = git@github.com:OsirisRTOS/kernel.git
>>>>>>> 682c2308
<|MERGE_RESOLUTION|>--- conflicted
+++ resolved
@@ -3,11 +3,7 @@
 	url = git@github.com:OsirisRTOS/stm32l4-hal.git
 [submodule "kernel"]
 	path = kernel
-<<<<<<< HEAD
 	url = git@github.com:OsirisRTOS/kernel.git
 [submodule "hal/cortex-m"]
 	path = hal/cortex-m
 	url = git@github.com:OsirisRTOS/ocortex-m.git
-=======
-	url = git@github.com:OsirisRTOS/kernel.git
->>>>>>> 682c2308
