[submodule "hal/stm32l4"]
	path = hal/stm32l4
	url = git@github.com:OsirisRTOS/stm32l4-hal.git
[submodule "kernel"]
	path = kernel
<<<<<<< HEAD
	url = git@github.com:OsirisRTOS/kernel.git
[submodule "hal/cortex-m"]
	path = hal/cortex-m
	url = git@github.com:OsirisRTOS/ocortex-m.git
=======
    url = git@github.com:OsirisRTOS/kernel.git
[submodule "hal/cortex-m"]
	path = hal/cortex-m
	url = git@github.com:OsirisRTOS/ocortex-m.git
[submodule "verus"]
	path = verus
	url = https://github.com/verus-lang/verus.git
>>>>>>> 04899149
<|MERGE_RESOLUTION|>--- conflicted
+++ resolved
@@ -3,17 +3,10 @@
 	url = git@github.com:OsirisRTOS/stm32l4-hal.git
 [submodule "kernel"]
 	path = kernel
-<<<<<<< HEAD
 	url = git@github.com:OsirisRTOS/kernel.git
-[submodule "hal/cortex-m"]
-	path = hal/cortex-m
-	url = git@github.com:OsirisRTOS/ocortex-m.git
-=======
-    url = git@github.com:OsirisRTOS/kernel.git
 [submodule "hal/cortex-m"]
 	path = hal/cortex-m
 	url = git@github.com:OsirisRTOS/ocortex-m.git
 [submodule "verus"]
 	path = verus
-	url = https://github.com/verus-lang/verus.git
->>>>>>> 04899149
+	url = https://github.com/verus-lang/verus.git