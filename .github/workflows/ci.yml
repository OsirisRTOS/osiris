on:
  push:
    branches-ignore:
      - "gh-readonly-queue/**"
  pull_request:
  merge_group:
  workflow_dispatch:

name: Osiris CI

env:
  CARGO_TERM_COLOR: always
  TERM: xterm-256color


jobs:
  container:
    name: Build Container
    runs-on: ubuntu-latest
    permissions:
      packages: write
    outputs:
      container_name: ${{ steps.set_output.outputs.container_name }}
    steps:
      - name: Checkout repository
        uses: actions/checkout@v4

      - name: Set up Docker Buildx
        uses: docker/setup-buildx-action@v3

      - name: Log in to GitHub Container Registry
        uses: docker/login-action@v3
        with:
          registry: ghcr.io
          username: ${{ github.actor }}
          password: ${{ secrets.GITHUB_TOKEN }}

      - name: Set container name as output
        id: set_output
        run: |
          BRANCH=$(echo "${GITHUB_REF}" | sed 's|refs/heads/||' | tr '[:upper:]' '[:lower:]')
          REPO=$(echo "${GITHUB_REPOSITORY}" | tr '[:upper:]' '[:lower:]')
          CONTAINER_NAME="ghcr.io/${REPO}/devcontainer:${BRANCH//\//-}"
          echo "container_name=$CONTAINER_NAME" >> $GITHUB_OUTPUT
          echo "container_without_tag=ghcr.io/${REPO}/devcontainer" >> $GITHUB_OUTPUT

      - name: Build and push Docker image
        uses: docker/build-push-action@v2
        with:
          context: .devcontainer
          file: .devcontainer/Dockerfile
          push: true
          tags: ${{ steps.set_output.outputs.container_name }}
          cache-from: |
            type=registry,ref=${{ steps.set_output.outputs.container_name }}-cache
            type=registry,ref=${{ steps.set_output.outputs.container_without_tag }}:main-cache
          cache-to: type=registry,ref=${{ steps.set_output.outputs.container_name }}-cache,mode=max

  test:
    name: Testing
    needs: [container]
    runs-on: ubuntu-latest
    container:
      image: ${{ needs.container.outputs.container_name }}
      options: --user root --privileged
    permissions:
      contents: read
      issues: write
      pull-requests: write
      packages: read
    steps:
      - name: Checkout
        uses: actions/checkout@v4
        with:
          submodules: recursive

      - name: Run tests
        run: make test

      - name: Report code coverage
<<<<<<< HEAD
        uses: zgosalvez/github-actions-report-lcov@v4
=======
        uses: xarantolus/github-actions-report-lcov@v5
>>>>>>> bc7e3945
        with:
          coverage-files: lcov.info
          github-token: ${{ secrets.GITHUB_TOKEN }}
          update-comment: true

  fmt:
    name: Check formatting
    needs: [container]
    runs-on: ubuntu-latest
    container:
      image: ${{ needs.container.outputs.container_name }}
      options: --user root
    steps:
      - name: Checkout
        uses: actions/checkout@v4
        with:
          submodules: recursive

      - name: Check formatting for all Cargo manifests
        run: make check-format

  kani:
    name: Kani verification
    needs: [container]
    runs-on: ubuntu-latest
    container:
      image: ${{ needs.container.outputs.container_name }}
      options: --user root
    steps:
      - name: Checkout
        uses: actions/checkout@v4
        with:
          submodules: recursive

      - name: Run Kani
        run: make verify

  build-stm32-nucleo-l4r5zi:
    name: Build for the STM32 Nucleo L4R5ZI
    needs: [container]
    runs-on: ubuntu-latest
    container:
      image: ${{ needs.container.outputs.container_name }}
      options: --user root
    steps:
      - name: Checkout
        uses: actions/checkout@v4
        with:
          submodules: recursive

      - name: Build
<<<<<<< HEAD
        run: make osiris

  hardware-test-stm32-nucleo-l4r5zi:
    name: Hardware test for the STM32 Nucleo L4R5ZI
    # needs: [build-stm32-nucleo-l4r5zi]
    runs-on: stm32l4r5zi
    steps:
      - name: Checkout
        uses: actions/checkout@v4
        with:
          submodules: recursive

      - name: Run hardware test
        # See https://github.com/OsirisRTOS/hardware-ci for more information
        run: |
          SERIAL_ID="$(board_info serial stm32l4r5zi)"
          echo "Working with chip $SERIAL_ID"

          st-flash --serial "$SERIAL_ID" reset

          board_info print --serial "$SERIAL_ID" --flash-size
=======
        run: make osiris
>>>>>>> bc7e3945
<|MERGE_RESOLUTION|>--- conflicted
+++ resolved
@@ -78,11 +78,7 @@
         run: make test
 
       - name: Report code coverage
-<<<<<<< HEAD
-        uses: zgosalvez/github-actions-report-lcov@v4
-=======
         uses: xarantolus/github-actions-report-lcov@v5
->>>>>>> bc7e3945
         with:
           coverage-files: lcov.info
           github-token: ${{ secrets.GITHUB_TOKEN }}
@@ -134,7 +130,6 @@
           submodules: recursive
 
       - name: Build
-<<<<<<< HEAD
         run: make osiris
 
   hardware-test-stm32-nucleo-l4r5zi:
@@ -156,6 +151,3 @@
           st-flash --serial "$SERIAL_ID" reset
 
           board_info print --serial "$SERIAL_ID" --flash-size
-=======
-        run: make osiris
->>>>>>> bc7e3945
