# We build qemu in a separate stage to avoid installing a bunch of build dependencies in the final image
FROM fedora:latest AS qemu-builder

RUN --mount=type=cache,target=/var/cache/dnf,id=qemu-dnf \
	dnf update -y && \
	dnf install -y \
	@development-tools \
	git \
	clang \
	python3 \
	python3-pip \
	python3-setuptools \
	python3-wheel \
	ninja-build \
	clang \
	glib2-devel \
	flex \
	bison \
	zlib-devel \
	meson \
	pixman-devel \
	dtc && \
	ln -sf /usr/bin/clang /usr/bin/cc && \
	ln -sf /usr/bin/clang++ /usr/bin/c++

RUN	git clone --depth 1 https://github.com/thomasw04/qemu.git /tmp/qemu

RUN --mount=type=cache,target=/tmp/qemu/build \
	--mount=type=cache,target=/tmp/.cache/pip \
	export PIP_CACHE_DIR=/tmp/.cache/pip && \
	cd /tmp/qemu && \
	python3 -m venv .venv && \
	. .venv/bin/activate && \
	pip install --no-cache-dir tomli sphinx && \
	mkdir -p build && cd build && \
	../configure --disable-werror --extra-cflags="-Wno-error -fdeclspec" --target-list=arm-softmmu,arm-linux-user --enable-kvm && \
	make -j$(nproc) && \
	make install

# This is the final image
FROM fedora:latest AS devcontainer

RUN --mount=type=cache,target=/var/cache/dnf,id=dev-dnf \
	dnf update -y && \
	dnf install -y \
	@development-tools \
	direnv \
	arm-none-eabi-gcc-cs \
	arm-none-eabi-gcc-c++ \
	arm-none-eabi-newlib \
	cmake \
	git \
	make \
	clang \
	libusb1-devel \
	openssl-devel \
	lcov \
<<<<<<< HEAD
	python3 \
	python3-pip \
	python3-setuptools \
	python3-wheel \
=======
	awk \
>>>>>>> d81bd814
	'dnf-command(copr)' && \
	dnf copr enable -y rleh/arm-none-eabi-gdb && \
	dnf install -y arm-none-eabi-gdb && \
	dnf clean all && \
	ln -sf /usr/bin/clang /usr/bin/cc && \
	ln -sf /usr/bin/clang++ /usr/bin/c++

RUN git clone --single-branch --depth 1 -b "develop" https://github.com/stlink-org/stlink.git /tmp/stlink
RUN --mount=type=cache,target=/tmp/stlink/build \
	cd /tmp/stlink && \
	make -j release && \
	make install && \
	ldconfig

# Fix for Fedora not finding libstlink.so.1
ENV LD_LIBRARY_PATH=/usr/local/lib:/usr/local/lib64

# Set Rust environment variables
ENV RUSTUP_HOME=/usr/local/rustup
ENV CARGO_HOME=/usr/local/cargo
ENV KANI_HOME=/usr/local/kani
ENV PATH="/usr/local/cargo/bin:${PATH}"

ARG RUST_VERSION=1.85.0
RUN --mount=type=cache,target=/usr/local/cargo/registry \
	curl --proto '=https' --tlsv1.2 -sSf https://sh.rustup.rs \
	| sh -s -- -y --no-modify-path --default-toolchain ${RUST_VERSION} && \
	rustup component add rust-src llvm-tools-preview && \
	rustup target add thumbv7em-none-eabihf thumbv7em-none-eabi

# Note: kani installs an additional toolchain...
RUN --mount=type=cache,target=/usr/local/cargo/registry \
	--mount=type=cache,target=/usr/local/cargo/target \
	CARGO_TARGET_DIR=/usr/local/cargo/target cargo install --locked kani-verifier && \
	cargo kani setup

RUN --mount=type=cache,target=/usr/local/cargo/registry \
	--mount=type=cache,target=/usr/local/cargo/target \
	CARGO_TARGET_DIR=/usr/local/cargo/target cargo install --locked cargo-binutils
RUN --mount=type=cache,target=/usr/local/cargo/registry \
	--mount=type=cache,target=/usr/local/cargo/target \
	CARGO_TARGET_DIR=/usr/local/cargo/target cargo install --locked cargo-tarpaulin
RUN --mount=type=cache,target=/usr/local/cargo/registry \
	--mount=type=cache,target=/usr/local/cargo/target \
	CARGO_TARGET_DIR=/usr/local/cargo/target cargo install --locked cargo-watch
RUN --mount=type=cache,target=/usr/local/cargo/registry \
	--mount=type=cache,target=/usr/local/cargo/target \
	CARGO_TARGET_DIR=/usr/local/cargo/target cargo install --locked cbindgen

COPY --from=qemu-builder /usr/local/ /usr/local/

ENTRYPOINT ["/bin/bash"]<|MERGE_RESOLUTION|>--- conflicted
+++ resolved
@@ -55,14 +55,11 @@
 	libusb1-devel \
 	openssl-devel \
 	lcov \
-<<<<<<< HEAD
 	python3 \
 	python3-pip \
 	python3-setuptools \
 	python3-wheel \
-=======
 	awk \
->>>>>>> d81bd814
 	'dnf-command(copr)' && \
 	dnf copr enable -y rleh/arm-none-eabi-gdb && \
 	dnf install -y arm-none-eabi-gdb && \
